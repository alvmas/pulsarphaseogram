--- conflicted
+++ resolved
@@ -1,5 +1,3 @@
-<<<<<<< HEAD
-=======
 from .utils import  add_mjd,dl2time_totim,merge_dl2_pulsar, model_fromephem
 from .pulsarphase_cal import DL3_calphase,fermi_calphase
 
@@ -11,5 +9,4 @@
         'fermi_calphase',
         'calphase',
         'merge_dl2_pulsar',
-        ]
->>>>>>> a19bcc16
+        ]